--- conflicted
+++ resolved
@@ -1,211 +1,6 @@
 # 🤖 CLAUDE.md - Claude Code Development Guide
 
-<<<<<<< HEAD
-> 📖 This document provides comprehensive guidance for Claude Code (claude.ai/code) and developers working with the Discogsography codebase.
-
-## 🏗️ Repository Overview
-
-A modern Python 3.13+ microservices system for processing Discogs database exports into queryable storage backends. Built with performance, type safety, and security as core principles.
-
-### 🎯 Architecture Components
-
-| Service | Purpose | Technology Stack |
-|---------|---------|------------------|
-| **📊 dashboard/** | Real-time monitoring & visualization | FastAPI, WebSocket, HTML/JS |
-| **🎵 discovery/** | AI-powered music discovery & analytics | FastAPI, transformers, scikit-learn, plotly |
-| **📥 extractor/** | Downloads & parses Discogs XML data | aio-pika, orjson, tqdm |
-| **🔗 graphinator/** | Builds Neo4j graph relationships | neo4j-driver, aio-pika |
-| **🐘 tableinator/** | Stores data in PostgreSQL | psycopg3, aio-pika |
-| **📦 common/** | Shared utilities & configuration | dataclasses, typing |
-
-## 🚀 Development Setup
-
-### Prerequisites
-
-- **Python 3.13+** (managed via uv)
-- **Docker & Docker Compose** (for services)
-- **100GB+ free disk space** (for Discogs data)
-- **8GB+ RAM** (16GB recommended)
-
-### Initial Setup
-
-```bash
-# 1. Install uv package manager (10-100x faster than pip)
-curl -LsSf https://astral.sh/uv/install.sh | sh
-
-# 2. Clone and enter repository
-git clone https://github.com/SimplicityGuy/discogsography.git
-cd discogsography
-
-# 3. Install all dependencies with extras
-uv sync --all-extras
-
-# 4. Setup pre-commit hooks for code quality
-uv run pre-commit install
-
-# 5. Verify installation
-uv run task lint  # Should pass all checks
-```
-
-### Python Version Management
-
-The Python version (currently 3.13) is centralized and can be managed through:
-
-1. **Environment Variable**: Set `PYTHON_VERSION` in your `.env` file (see `.env.example`)
-1. **Update Script**: Run `./scripts/update-python-version.sh 3.14` to update all files
-1. **Docker Builds**: Use `--build-arg PYTHON_VERSION=3.14` or set in `.env`
-1. **GitHub Actions**: Controlled by `PYTHON_VERSION` env variable in workflow files
-
-The Python version is automatically propagated to:
-
-- All Dockerfiles (via build arguments)
-- All pyproject.toml files (requires-python, tool configurations)
-- GitHub Actions workflows
-- pyrightconfig.json
-
-### 📁 Workspace Structure
-
-This project uses **uv workspaces** for monorepo management:
-
-```
-discogsography/
-├── pyproject.toml          # Root workspace configuration
-├── uv.lock                 # Locked dependencies for reproducibility
-│
-├── common/                 # Shared utilities (workspace member)
-│   ├── __init__.py
-│   ├── config.py          # Centralized configuration with validation
-│   └── health_server.py   # HTTP health check server
-│
-├── dashboard/             # Monitoring service (workspace member)
-│   ├── pyproject.toml    # Service-specific dependencies
-│   ├── dashboard.py      # FastAPI application
-│   └── static/           # Frontend assets
-│
-├── extractor/             # Data ingestion service (workspace member)
-│   ├── pyproject.toml    # Service-specific dependencies
-│   ├── extractor.py      # Main processing logic
-│   └── discogs.py        # S3 download utilities
-│
-├── graphinator/           # Neo4j service (workspace member)
-│   ├── pyproject.toml    # Service-specific dependencies
-│   └── graphinator.py    # Graph database logic
-│
-└── tableinator/           # PostgreSQL service (workspace member)
-    ├── pyproject.toml    # Service-specific dependencies
-    └── tableinator.py    # Relational database logic
-```
-
-**Key Points:**
-
-- Each service has its own `pyproject.toml` for isolated dependencies
-- Common code is shared via the `common/` workspace member
-- Single `uv.lock` file ensures consistent dependencies across all services
-- Use `uv sync --extra <service>` to install service-specific dependencies
-
-## 🛠️ Development Commands
-
-### Task Automation (taskipy)
-
-The project uses **taskipy** for streamlined workflows. All tasks run with `uv run task <task-name>`.
-
-> 📚 See [docs/task-automation.md](docs/task-automation.md) for complete documentation.
-
-#### 🧪 Development Tasks
-
-| Command | Description |
-|---------|-------------|
-| `uv run task install` | Install all dependencies including dev extras |
-| `uv run task lint` | Run all linting tools (ruff + mypy) |
-| `uv run task format` | Auto-format code with ruff |
-| `uv run task test` | Run tests (excluding E2E) |
-| `uv run task test-e2e` | Run Playwright E2E tests |
-| `uv run task test-all` | Run all tests including E2E |
-| `uv run task test-cov` | Run tests with coverage report |
-| `uv run task security` | Run bandit security checks |
-| `uv run task pre-commit` | Run all pre-commit hooks |
-| `uv run task clean` | Clean Python cache files |
-| `uv run task clean-all` | Deep clean (includes .venv) |
-
-#### 🚀 Service Tasks
-
-| Command | Description |
-|---------|-------------|
-| `uv run task dashboard` | Start monitoring dashboard |
-| `uv run task discovery` | Start AI discovery service |
-| `uv run task extractor` | Start data extractor service |
-| `uv run task graphinator` | Start Neo4j service |
-| `uv run task tableinator` | Start PostgreSQL service |
-
-#### 🐋 Docker Tasks
-
-| Command | Description |
-|---------|-------------|
-| `uv run task up` | Start all services via Docker Compose |
-| `uv run task down` | Stop all services |
-| `uv run task logs` | Follow logs for all services |
-| `uv run task rebuild` | Rebuild and restart services |
-| `uv run task build-prod` | Build production images |
-
-#### 📊 Monitoring Tasks
-
-| Command | Description |
-|---------|-------------|
-| `uv run task monitor` | Real-time queue monitoring |
-| `uv run task check-errors` | Analyze logs for errors |
-| `uv run task system-monitor` | Comprehensive system dashboard |
-
-### Package Management (uv)
-
-- `uv sync` - Install/update all dependencies from lock file
-- `uv add <package>` - Add new dependency
-- `uv remove <package>` - Remove dependency
-- `uv run <command>` - Run command in virtual environment
-- `uv sync --extra extractor` - Install extractor-specific dependencies
-- `uv sync --extra graphinator` - Install graphinator-specific dependencies
-- `uv sync --extra tableinator` - Install tableinator-specific dependencies
-- `uv sync --extra utilities` - Install utilities dependencies (psutil, requests)
-- `uv sync --extra dev` - Install development dependencies
-- `uv sync --all-extras` - Install all optional dependencies
-
-#### Important: iOS Wheels Issue
-
-When updating dependencies on macOS, uv may include iOS-specific wheels (e.g., for Pillow) that break Docker builds. To prevent this:
-
-1. **Use the update script**: `./scripts/update-dependencies.sh` (uses Docker to generate Linux-only wheels)
-1. **Check for iOS wheels**: `./scripts/remove-ios-wheels.sh` (removes them if found)
-1. **CI/CD protection**: GitHub Actions will fail if iOS wheels are detected in uv.lock
-
-If you see errors like `Unknown platform tag format: ios_13_0_arm64_iphoneos`, run the removal script.
-
-### 🔍 Code Quality
-
-#### Pre-commit Hooks
-
-The project uses comprehensive pre-commit hooks with all versions frozen to commit SHAs:
-
-```bash
-# Run all pre-commit hooks
-uv run pre-commit run --all-files
-
-# Update hooks to latest versions
-uv run pre-commit autoupdate --freeze
-```
-
-**Included Hooks:**
-
-- ✨ **Python**: ruff (linting + formatting), mypy (type checking), bandit (security)
-- 🐋 **Docker**: hadolint (Dockerfile linting), docker-compose validation
-- 📝 **YAML**: yamllint (YAML validation)
-- 🐚 **Shell**: shellcheck (script analysis), shfmt (formatting)
-- 🔧 **GitHub**: check-jsonschema, actionlint (workflow validation)
-
-#### Tool Configuration
-
-All tools are configured in `pyproject.toml` for consistency:
-=======
 <div align="center">
->>>>>>> b2b94f3a
 
 **The comprehensive guide for AI-assisted development with Claude Code (claude.ai/code)**
 
